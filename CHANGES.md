--- conflicted
+++ resolved
@@ -11,18 +11,14 @@
 ### 1.0.3-stable:
 (November 04, 2014):
 
-<<<<<<< HEAD
-- Removed AvailableNumber resource. Moved all logic to PhoneNumber resource.
-
-### 1.0.5-stable:
-():
-
-- Added possibility to use config file to setup credentials for client.
-=======
 - Removed AvailableNumber resourse. Moved all logic to PhoneNumber resource.
 
 ### 1.0.4-stable:
 (November 28, 2014):
 
 - Released as_iterator method for all ListResources.
->>>>>>> a7cde2a0
+
+### 1.0.5-stable:
+(November 28, 2014):
+
+- Added possibility to use config file to setup credentials for client.