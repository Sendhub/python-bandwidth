--- conflicted
+++ resolved
@@ -200,29 +200,6 @@
 >>>datetime.datetime(2014, 12, 19, 2, 14, 14, tzinfo=tzutc())
 ```
 
-<<<<<<< HEAD
-###Generate Bandwidth XML
-
-Import NumberInfo from sdk:
-```python
-    from bandwidth_sdk import xml
-```
-
-Create a Bandwidth XML response:
-```python
-    response = xml.Response()
-    speak_sentence = xml.SpeakSentence("Transferring your call, please wait.", voice="paul", gender="male", locale="en_US")
-    transfer = xml.Transfer(transfer_caller_id="private", transfer_to="+13032218749",
-                            speak_sentence=xml.SpeakSentence("Inner speak sentence", voice="paul",
-                                                             gender="male", locale="en_US"))
-    hangup = xml.Hangup()
-
-    response.push(speak_sentence)
-    response.push(transfer)
-    response.push(hangup)
-
-    print(response.to_xml())
-=======
 ###Creating SIP domain
 
 Import Domain from sdk:
@@ -291,7 +268,29 @@
 >>>token = EndpointToken.create('rd-lrek7hie26iihjdja2iibji', 're-ywfvkvq7dbgfi4ld22d7qqi')
 >>>token.delete()
 True
->>>>>>> b89f8383
+```
+
+###Generate Bandwidth XML
+
+Import NumberInfo from sdk:
+```python
+    from bandwidth_sdk import xml
+```
+
+Create a Bandwidth XML response:
+```python
+    response = xml.Response()
+    speak_sentence = xml.SpeakSentence("Transferring your call, please wait.", voice="paul", gender="male", locale="en_US")
+    transfer = xml.Transfer(transfer_caller_id="private", transfer_to="+13032218749",
+                            speak_sentence=xml.SpeakSentence("Inner speak sentence", voice="paul",
+                                                             gender="male", locale="en_US"))
+    hangup = xml.Hangup()
+
+    response.push(speak_sentence)
+    response.push(transfer)
+    response.push(hangup)
+
+    print(response.to_xml())
 ```
 
 ####More examples:
