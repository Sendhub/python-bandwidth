# Bandwidth Python API

[![Build Status](https://travis-ci.org/bandwidthcom/python-bandwidth.svg?branch=master)](https://travis-ci.org/bandwidthcom/python-bandwidth)

[![Can I Use Python 3?](https://caniusepython3.com/project/bandwidth-sdk.svg)](https://caniusepython3.com/project/bandwidth-sdk)

Bandwidth SDK is Python library for working with [Bandwidth](https://catapult.inetwork.com/pages/home.jsf) platform API.
It should be integrated in your python web application easily.

Complete original documentation of API [here](https://catapult.inetwork.com/docs/)

## Getting started
You need to have

    - Git
    - Python (2.7, 3.3, 3.4)
    - Bandwidth Application Platform account
    - pip

## Installation
Simply use the following command to install the latest released version:
```console
pip install bandwidth_sdk
```

If you want the cutting edge version (that may be broken), use this:
```console
pip install -e git+https://github.com/bandwidthcom/python-bandwidth.git#egg=bandwidth_sdk
```
Note: This may have to be run as `root` or with `--user` flag if you are not using python virtual environment.


##  Usage
* [Set up](#the-sdk-setup)
* [Allocating a phone number ](#allocate-phone-number-basic)
* [Calls basic usage](#calls-basic-usage)
* [Uploading media](#uploading-the-media)
* [Sending text message](#sending-text-message)
* [Sending text message with receipt](#sending-text-message-with-receipt)
* [Getting number info](#getting-number-info)
* [Creating SIP domain](#creating-sip-domain)
* [Creating SIP endpoint](#creating-sip-endpoint)
* [Creating SIP endpoint token](#creating-sip-endpoint-token)


### The SDK setup


Default setup from environment variables in UNIX shell :

```console
export BANDWIDTH_USER_ID=u-your-user-id
export BANDWIDTH_API_TOKEN=t-your-token
export BANDWIDTH_API_SECRET=s-your-secret
```
Or explicitly set up in code:

```python
from bandwidth_sdk import Client
Client('u-user', 't-token', 's-secret')
```

Or using the config file `.bndsdkrc` that by default is getting from existing path 
or you can set up path to file using environment variable `BANDWIDTH_CONFIG_FILE`:
```file
[catapult]
user_id = u-your-user-id
token = t-your-token
secret = s-your-secret
```

### Allocate phone number basic

Import PhoneNumber from sdk
```python
from bandwidth_sdk import PhoneNumber
```
Get available number for yours search criteria (by location in the following example):

```python
available_numbers = PhoneNumber.list_local(city='Cary', state='NC')
available_numbers[0].allocate()
>>> PhoneNumber(number=+19198000000)
```

Search and allocate tool free numbers:

```python
available_numbers = PhoneNumber.list_tollfree(pattern='1844*')
available_numbers[0].allocate()
>>> PhoneNumber(number=+1844280000)
```

Get a list of allocated phone numbers:

```python
PhoneNumber.list()
>>> [PhoneNumber(number=+19198000000), PhoneNumber(number=+1844280000)]
```

Example of iteration over all of allocated numbers:

```python
fallback_number = '+19198000001'

for p in PhoneNumber.as_iterator():
	p.patch(fallback_number=fallback_number)

```
In the example, here we update the <code>fallback_number</code> attribute for all of allocated numbers.

You can also create Application before (or update current), to use your endpoint to handle events related to this Phonenumber.

```python
from bandwidth_sdk import Application
application = Application.create(name='new-application',
                                 incoming_call_url='http://test.callback.info')
# getting number that we allocated before
number = PhoneNumber.get_number_info(number=+19198000000)
number.patch(application=application)
```

Now this number is attached to your application, and all events will deliver to `incoming_call_url` that your point in Application.

###Calls basic usage

Import Call from sdk
```python
from bandwidth_sdk import Call
```

Creating a new call:
```python
call = Call.create("+1919000001", "+1919000002")
>>> Call(c-xxxxx, state=started)
```
Speaking a sentence in a phone call:
```python
call.speak_sentence("Hello", gender="female")
```
Transferring a call and saying something before bridging the calls:
```python
call.transfer('+1919000008', whisper_audio={"sentence": "Hello {number}, thanks for calling"})
>>> Call(c-yyyyy, state=started)
```
Retrieving list of calls:
```python
Call.list()
>>> [Call(c-xxxx, state=completed), Call(c-yyyyy, state=comleted), Call(c-zzzz, state=started)]
```
###Uploading the media
Make sure that you have media file. In this example we will use test file "dolphin.mp3", that exists in this repo:

```python
from bandwidth_sdk import Media
Media.upload('dolphin.mp3', file_path='./tests/fixtures/dolphin.mp3')
>>> Media(dolphin.mp3)
```

###Sending text message

Import Message from sdk:
```python
from bandwidth_sdk import Message
```
Send message by method "send":

```python
Message.send(sender='+19796543211', receiver='+19796543212', text='Good morning, this is a test message', tag='test tag')
>>> Message('m-id123213', state='sending')
```

<<<<<<< HEAD
###Sending MMS message
=======
###Sending text message with receipt
>>>>>>> 3c4280a4

Import Message from sdk:
```python
from bandwidth_sdk import Message
```
<<<<<<< HEAD
Create a list of user's existent media to be appended to the message:
```python
media = [Media('dolphin.mp3')]
```
Send message by method "send":

```python
Message.send(sender='+19796543211',receiver='+19796543212', text='Good morning, this is a test MMS message', media_list=media, tag='mms tag')
>>> Message('m-id456654', state='sending')
=======
Send message by method "send":

```python
Message.send(sender='+19796543211', receiver='+19796543212', text='Good morning, this is a test message', tag='test tag', receipt_requested='all')
>>> Message('m-id123213', state='sending', delivery_state='waiting')
>>>>>>> 3c4280a4
```

###Getting number info

Import NumberInfo from sdk:
```python
from bandwidth_sdk import NumberInfo
```

Get number info by CNAM of the number:

```python
NumberInfo.get('+1900000001')
>>>NumberInfo(HIGHTSTOWN  NJ)
n_info = _
n_info.updated
>>>datetime.datetime(2014, 12, 19, 2, 14, 14, tzinfo=tzutc())
```

###Creating SIP domain

Import Domain from sdk:
```python
from bandwidth_sdk import Domain
```

Create Domain by method "create":
```python
>>>Domain.create(name='mydomain', description='My domain description')
Domain(rd-lrek7hie26iihjdja2iibji)
```

Delete Domain by method "delete":
```python
>>>domain = Domain.create(name='mydomain', description='My domain description')
>>>domain.delete()
True
```

###Creating SIP endpoint

Import Domain and Endpoint from sdk:
```python
from bandwidth_sdk import Domain
from bandwidth_sdk import Endpoint
```

Create Endpoind via Domain by method "add_endpoint":
```python
>>>domain = Domain.create(name='mydomain', description='My domain description')
>>>domain.add_endpoint(name='myendpoint', description='My endpoint description', credentials={'password':'123456'})
Endpoint(re-ywfvkvq7dbgfi4ld22d7qqi)
```

Delete Endpoint by method "delete":
```python
>>>domain = Domain.create(name='mydomain', description='My domain description')
>>>endpoint = domain.add_endpoint(name='myendpoint', description='My endpoint description', credentials={'password':'123456'})
>>>endpoint.delete()
True
```

###Creating SIP endpoint token

Import Domain and Endpoint from sdk:
```python
from bandwidth_sdk import Domain
from bandwidth_sdk import Endpoint
```

Create Endpoind token via Endpoint by method "create_token":
```python
>>>domain = Domain.create(name='mydomain', description='My domain description')
>>>endpoint = domain.add_endpoint(name='myendpoint', description='My endpoint description', credentials={'password':'123456'})
>>>endpoint.create_token()
EndpointToken(241ebe3ab1b884bb00f214c99dd83546c32d437c89156a05afc9c34043223915)
```

Delete Endpoint token by method "delete":
```python
>>>Domain.create(name='mydomain', description='My domain description')
Domain(rd-lrek7hie26iihjdja2iibji)
>>>Endpoint.create('rd-lrek7hie26iihjdja2iibji', name='myendpoint', description='My endpoint description', credentials={'password':'123456'})
Endpoint(re-ywfvkvq7dbgfi4ld22d7qqi)
>>>token = EndpointToken.create('rd-lrek7hie26iihjdja2iibji', 're-ywfvkvq7dbgfi4ld22d7qqi')
>>>token.delete()
True
```

###Generate Bandwidth XML

Import NumberInfo from sdk:
```python
    from bandwidth_sdk import xml
```

Create a Bandwidth XML response:
```python
    response = xml.Response()
    speak_sentence = xml.SpeakSentence("Transferring your call, please wait.", voice="paul", gender="male", locale="en_US")
    transfer = xml.Transfer(transfer_caller_id="private", transfer_to="+13032218749",
                            speak_sentence=xml.SpeakSentence("Inner speak sentence", voice="paul",
                                                             gender="male", locale="en_US"))
    hangup = xml.Hangup()

    response.push(speak_sentence)
    response.push(transfer)
    response.push(hangup)

    print(response.to_xml())
```

####More examples:

Take a look of [python bandwidth examples repository](https://github.com/bandwidthcom/python-bandwidth-examples).

## Running tests
```console
make req
make test
```
or
```console
make req
make local_test
```

## Contribution guidelines

Create a topic branch. Fix the issue. Cover with tests. Add documentation. Send pull request with a comment.<|MERGE_RESOLUTION|>--- conflicted
+++ resolved
@@ -170,17 +170,25 @@
 >>> Message('m-id123213', state='sending')
 ```
 
-<<<<<<< HEAD
+###Sending text message with receipt
+
+Import Message from sdk:
+```python
+from bandwidth_sdk import Message
+```
+Send message by method "send":
+
+```python
+Message.send(sender='+19796543211', receiver='+19796543212', text='Good morning, this is a test message', tag='test tag', receipt_requested='all')
+>>> Message('m-id123213', state='sending', delivery_state='waiting')
+```
+
 ###Sending MMS message
-=======
-###Sending text message with receipt
->>>>>>> 3c4280a4
 
 Import Message from sdk:
 ```python
 from bandwidth_sdk import Message
 ```
-<<<<<<< HEAD
 Create a list of user's existent media to be appended to the message:
 ```python
 media = [Media('dolphin.mp3')]
@@ -190,13 +198,6 @@
 ```python
 Message.send(sender='+19796543211',receiver='+19796543212', text='Good morning, this is a test MMS message', media_list=media, tag='mms tag')
 >>> Message('m-id456654', state='sending')
-=======
-Send message by method "send":
-
-```python
-Message.send(sender='+19796543211', receiver='+19796543212', text='Good morning, this is a test message', tag='test tag', receipt_requested='all')
->>> Message('m-id123213', state='sending', delivery_state='waiting')
->>>>>>> 3c4280a4
 ```
 
 ###Getting number info
