--- conflicted
+++ resolved
@@ -1424,12 +1424,8 @@
 
     _fields = frozenset(('id', 'direction', 'callback_url', 'callback_timeout',
                          'fallback_url', 'from_', 'to', 'state', 'time', 'text',
-<<<<<<< HEAD
-                         'media_list', 'error_message', 'tag'))
-=======
                          'error_message', 'tag', 'receipt_requested', 'delivery_state',
-                         'delivery_code', 'delivery_description'))
->>>>>>> 3b04f41a
+                         'delivery_code', 'delivery_description', 'media_list'))
     _multi = False
     _batch_messages = None
 
@@ -1447,16 +1443,11 @@
             r = client.post(url, data=post_data).json()
             return r
 
-<<<<<<< HEAD
-        def push_message(self, sender, receiver, text=None, media_list=None, callback_url=None, tag=None):
-            message = Message._prepare_message(sender=sender, receiver=receiver, text=text,
-                                               media_list=media_list, callback_url=callback_url, tag=tag)
-=======
-        def push_message(self, sender, receiver, text, callback_url=None, tag=None, receipt_requested=None):
+        def push_message(self, sender, receiver, text=None, media_list=None, callback_url=None, tag=None, receipt_requested=None):
             message = Message._prepare_message(sender=sender, receiver=receiver, text=text,
                                                callback_url=callback_url, tag=tag,
-                                               receipt_requested=receipt_requested)
->>>>>>> 3b04f41a
+                                               receipt_requested=receipt_requested,
+                                               media_list=media_list)
             self.messages.append(message)
 
         def execute(self):
@@ -1499,11 +1490,7 @@
         super(Message, self).set_up(data)
 
     @classmethod
-<<<<<<< HEAD
-    def _prepare_message(cls, sender, receiver, text=None, media_list=None, callback_url=None, tag=None):
-=======
-    def _prepare_message(cls, sender, receiver, text, callback_url=None, tag=None, receipt_requested=None):
->>>>>>> 3b04f41a
+    def _prepare_message(cls, sender, receiver, text=None, media_list=None, callback_url=None, tag=None, receipt_requested=None):
         if isinstance(sender, PhoneNumber):
             sender = sender.number
 
@@ -1560,11 +1547,7 @@
         return cls(data_as_dict)
 
     @classmethod
-<<<<<<< HEAD
-    def send(cls, sender, receiver, text=None, media_list=None, callback_url=None, tag=None):
-=======
-    def send(cls, sender, receiver, text, callback_url=None, tag=None, receipt_requested=None):
->>>>>>> 3b04f41a
+    def send(cls, sender, receiver, text=None, media_list=None, callback_url=None, tag=None, receipt_requested=None):
         """
         :param sender: One of your telephone numbers the message should come from.
                        Must be PhoneNumber instance or in E.164 format, like +19195551212.
@@ -1578,11 +1561,8 @@
         :return: New message instance with filled data.
         """
         data = cls._prepare_message(sender=sender, receiver=receiver, text=text,
-<<<<<<< HEAD
-                                    media_list=media_list, callback_url=callback_url, tag=tag)
-=======
-                                    callback_url=callback_url, tag=tag, receipt_requested=receipt_requested)
->>>>>>> 3b04f41a
+                                    callback_url=callback_url, tag=tag, receipt_requested=receipt_requested,
+                                    media_list=media_list)
 
         client = cls.client or get_client()
         r = client.post(cls._path, data=data)
