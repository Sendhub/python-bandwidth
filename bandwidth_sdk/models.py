--- conflicted
+++ resolved
@@ -31,11 +31,7 @@
                 setattr(self, k, v)
 
     def __repr__(self):
-<<<<<<< HEAD
-        return '{}(id={})'.format(self.__class__.__name__, self.id)
-=======
         return '{}({})'.format(self.__class__.__name__, self.id)
->>>>>>> a6c0c8e7
 
 
 class Resource(Gettable):
@@ -921,7 +917,6 @@
         return resp.content, resp.headers['Content-Type']
 
 
-<<<<<<< HEAD
 class AvailableNumber(Gettable):
     """
     The Available Numbers resource lets you search
@@ -1081,24 +1076,6 @@
     price = None
     number_state = None
     fallback_number = None
-=======
-class Media(Resource):
-    """
-    The Media resource lets you upload your media files to Bandwidth API servers so they can be used in
-    application scripts without requiring a separate hosting provider. You can upload files up to 65 MB and
-    file storage is free for an unlimited number of files.
-    Files you upload can only be accessed by you when you supply your API access token and secret.
-    They are not available to anonymous users.
-    """
-
-    _path = 'media'
-
-    content_length = None
-    media_name = None
-    id = None
-
-    _fields = frozenset(('id', 'media_name', 'content_length'))
->>>>>>> a6c0c8e7
 
     def __init__(self, data):
         self.client = Client()
@@ -1106,7 +1083,6 @@
             self.set_up(from_api(data))
         elif isinstance(data, six.string_types):
             self.id = data
-<<<<<<< HEAD
 
     def __repr__(self):
         return 'PhoneNumber(number={})'.format(self.number or 'Unknown')
@@ -1237,7 +1213,31 @@
         data['application'] = app
         number.set_up(data)
         return number
-=======
+
+
+class Media(Resource):
+    """
+    The Media resource lets you upload your media files to Bandwidth API servers so they can be used in
+    application scripts without requiring a separate hosting provider. You can upload files up to 65 MB and
+    file storage is free for an unlimited number of files.
+    Files you upload can only be accessed by you when you supply your API access token and secret.
+    They are not available to anonymous users.
+    """
+
+    _path = 'media'
+
+    content_length = None
+    media_name = None
+    id = None
+
+    _fields = frozenset(('id', 'media_name', 'content_length'))
+
+    def __init__(self, data):
+        self.client = Client()
+        if isinstance(data, dict):
+            self.set_up(from_api(data))
+        elif isinstance(data, six.string_types):
+            self.id = data
         else:
             raise TypeError('Accepted only id or media data as dictionary')
 
@@ -1299,5 +1299,4 @@
         else:
             assert isinstance(content, six.binary_type), 'Only bytes accepted in content'
         url = '{}/{}'.format(self._path, media_name)
-        self.client.build_request('put', url, data=content, headers={'content-type': mime})
->>>>>>> a6c0c8e7
+        self.client.build_request('put', url, data=content, headers={'content-type': mime})