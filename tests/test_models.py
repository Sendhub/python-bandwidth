--- conflicted
+++ resolved
@@ -6,11 +6,7 @@
 from bandwidth_sdk import (Call, Bridge,
                            AppPlatformError, Application,
                            Account, Conference, Recording, ConferenceMember,
-<<<<<<< HEAD
-                           Gather, PhoneNumber, AvailableNumber)
-=======
-                           Gather, Media)
->>>>>>> a6c0c8e7
+                           Gather, PhoneNumber, AvailableNumber, Media)
 from datetime import datetime
 
 
