--- conflicted
+++ resolved
@@ -1322,8 +1322,7 @@
         """
         Test Recording representation
         """
-<<<<<<< HEAD
-        self.assertIsInstance(Recording('id').__repr__(), six.string_types)
+        self.assertIsInstance(repr(Recording('id')), six.string_types)
 
 
 class MediaTest(unittest.TestCase):
@@ -1509,7 +1508,4 @@
 
         fd = open('./tests/fixtures/dolphin.mp3')
         fd.close()
-        Media('media-id').upload('dolphin.mp3', fd=fd)
-=======
-        self.assertIsInstance(repr(Recording('id')), six.string_types)
->>>>>>> 65e2aecc
+        Media('media-id').upload('dolphin.mp3', fd=fd)